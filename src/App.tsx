--- conflicted
+++ resolved
@@ -16,11 +16,6 @@
   // Get current game state from new Solana-based system
   const gameState = useQuery(api.gameManagerDb.getGameState);
 
-<<<<<<< HEAD
-  // Demo mode is active when no real game exists or game is idle
-  // Handle undefined (loading state), null, or missing gameState
-  const isDemoMode = !gameState?.gameState || gameState.gameState.status === "idle";
-=======
   // Demo mode is active when no real game exists or game is in "idle" state
   // Handle undefined (loading state), null, missing gameState, or idle status
   console.log({ gameState });
@@ -28,7 +23,6 @@
     !gameState ||
     !gameState.gameState ||
     gameState.gameState.status === "idle";
->>>>>>> 555fd2b0
 
   // Event emitted from the PhaserGame component
   const currentScene = (scene: Phaser.Scene) => {
