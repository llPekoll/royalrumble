// System monitoring and maintenance functions
import { internalMutation, query } from "convex/server";
import { v } from "convex/values";
import type { MutationCtx, QueryCtx } from "./_generated/server";
import type { Doc } from "./_generated/dataModel";
import { SolanaClient } from "./lib/solana";

/**
 * System health check - monitors all components
 */
export const systemHealthCheck = internalMutation({
  args: {},
  handler: async (ctx: MutationCtx) => {
    const now = Date.now();
    
    // Check Solana RPC health
    await checkSolanaRPCHealth(ctx, now);
    
    // Check database health
    await checkDatabaseHealth(ctx, now);
    
    // Check for stuck games
    await checkForStuckGames(ctx, now);
    
    // Update overall system status
    await updateOverallSystemHealth(ctx, now);
  },
});

/**
 * Check Solana RPC connectivity and performance
 */
async function checkSolanaRPCHealth(ctx: MutationCtx, now: number) {
  const component = "solana_rpc";
  let status = "healthy";
  let errorMessage = "";
  let responseTime = 0;
  
  try {
    const startTime = Date.now();
    
    const rpcEndpoint = process.env.SOLANA_RPC_ENDPOINT || "https://api.devnet.solana.com";
    const authorityKey = process.env.CRANK_AUTHORITY_PRIVATE_KEY;
    
    if (!authorityKey) {
      throw new Error("CRANK_AUTHORITY_PRIVATE_KEY not configured");
    }
    
    const solanaClient = new SolanaClient(rpcEndpoint, authorityKey);
    const health = await solanaClient.healthCheck();
    
    responseTime = Date.now() - startTime;
    
    if (!health.healthy) {
      status = "degraded";
      errorMessage = health.message;
    }
    
    // Check response time
    if (responseTime > 5000) { // 5 second threshold
      status = "degraded";
      errorMessage = `Slow response time: ${responseTime}ms`;
    }
    
  } catch (error) {
    status = "unhealthy";
    errorMessage = error instanceof Error ? error.message : String(error);
    responseTime = Date.now() - now;
  }
  
  // Update health record
  await updateComponentHealth(ctx, component, status, now, errorMessage, {
    responseTime,
    endpoint: process.env.SOLANA_RPC_ENDPOINT
  });
}

/**
 * Check database health and performance
 */
async function checkDatabaseHealth(ctx: MutationCtx, now: number) {
  const component = "database";
  let status = "healthy";
  let errorMessage = "";
  let responseTime = 0;
  
  try {
    const startTime = Date.now();
    
    // Test basic database operations
    const testRecord = await ctx.db.insert("systemHealth", {
      component: "test_record",
      status: "test",
      lastCheck: now,
      errorCount: 0,
    });
    
    await ctx.db.delete(testRecord);
    
    responseTime = Date.now() - startTime;
    
    // Check if response time is acceptable
    if (responseTime > 1000) { // 1 second threshold
      status = "degraded";
      errorMessage = `Slow database response: ${responseTime}ms`;
    }
    
  } catch (error) {
    status = "unhealthy";
    errorMessage = error instanceof Error ? error.message : String(error);
    responseTime = Date.now() - now;
  }
  
  await updateComponentHealth(ctx, component, status, now, errorMessage, {
    responseTime
  });
}

/**
 * Check for games that might be stuck in a state
 */
async function checkForStuckGames(ctx: MutationCtx, now: number) {
  const component = "game_progression";
  let status = "healthy";
  let errorMessage = "";
  const stuckThreshold = 5 * 60 * 1000; // 5 minutes
  
  try {
    // Find games that haven't been checked in a while
    const stuckGames = await ctx.db
      .query("gameStates")
      .filter((q: any) => q.lt(q.field("lastChecked"), now - stuckThreshold))
      .collect();
    
    if (stuckGames.length > 0) {
      status = "degraded";
      errorMessage = `Found ${stuckGames.length} games stuck for more than 5 minutes`;
      
      // Log stuck games for investigation
      for (const game of stuckGames) {
        await ctx.db.insert("gameEvents", {
          gameId: game.gameId,
          event: "game_stuck_detected",
          timestamp: now,
          success: false,
          errorMessage: `Game stuck in ${game.status} for ${Math.round((now - game.lastChecked) / 60000)} minutes`,
        });
      }
    }
    
    // Check for games in non-idle status for too long (>1 hour)
    const longRunningThreshold = 60 * 60 * 1000; // 1 hour
    const longRunningGames = await ctx.db
      .query("gameStates")
      .filter((q: any) => 
        q.and(
          q.neq(q.field("status"), "idle"),
          q.lt(q.field("phaseStartTime"), now - longRunningThreshold)
        )
      )
      .collect();
    
    if (longRunningGames.length > 0) {
      status = "unhealthy";
      errorMessage = `Found ${longRunningGames.length} games running for more than 1 hour`;
    }
    
  } catch (error) {
    status = "unhealthy";
    errorMessage = error instanceof Error ? error.message : String(error);
  }
  
  await updateComponentHealth(ctx, component, status, now, errorMessage, {
    stuckGameCount: 0 // Will be updated in actual implementation
  });
}

/**
 * Update overall system health based on component health
 */
async function updateOverallSystemHealth(ctx: MutationCtx, now: number) {
  const components = await ctx.db.query("systemHealth").collect();
  
  let overallStatus = "healthy";
  let unhealthyCount = 0;
  let degradedCount = 0;
  
  for (const component of components) {
    if (component.status === "unhealthy") {
      unhealthyCount++;
    } else if (component.status === "degraded") {
      degradedCount++;
    }
  }
  
  if (unhealthyCount > 0) {
    overallStatus = "unhealthy";
  } else if (degradedCount > 0) {
    overallStatus = "degraded";
  }
  
  await updateComponentHealth(ctx, "overall_system", overallStatus, now, "", {
    unhealthyComponents: unhealthyCount,
    degradedComponents: degradedCount,
    totalComponents: components.length
  });
}

/**
 * Helper to update component health records
 */
async function updateComponentHealth(
  ctx: any, 
  component: string, 
  status: string, 
  lastCheck: number, 
  errorMessage: string,
  metadata: any = {}
) {
  let health = await ctx.db
    .query("systemHealth")
    .withIndex("by_component", (q) => q.eq("component", component))
    .first();
  
  if (health) {
    const errorCount = status === "unhealthy" ? health.errorCount + 1 : 0;
    
    await ctx.db.patch(health._id, {
      status,
      lastCheck,
      lastError: errorMessage || undefined,
      errorCount,
      metadata,
    });
  } else {
    await ctx.db.insert("systemHealth", {
      component,
      status,
      lastCheck,
      lastError: errorMessage || undefined,
      errorCount: status === "unhealthy" ? 1 : 0,
      metadata,
    });
  }
}

/**
<<<<<<< HEAD
 * Clean up old events and logs
 */
export const cleanupOldEvents = internalMutation({
  args: {},
  handler: async (ctx: MutationCtx) => {
    const now = Date.now();
    const cutoffTime = now - (7 * 24 * 60 * 60 * 1000); // 7 days ago
    
    try {
      // Clean up old game events
      const oldEvents = await ctx.db
        .query("gameEvents")
        .withIndex("by_timestamp")
        .filter((q: any) => q.lt(q.field("timestamp"), cutoffTime))
        .collect();
      
      let deletedCount = 0;
      for (const event of oldEvents) {
        await ctx.db.delete(event._id);
        deletedCount++;
        
        // Batch deletes to avoid timeout
        if (deletedCount % 100 === 0) {
          console.log(`Deleted ${deletedCount} old events...`);
        }
      }
      
      // Clean up old VRF requests
      const oldVrfRequests = await ctx.db
        .query("vrfRequests")
        .filter((q: any) => q.lt(q.field("requestedAt"), cutoffTime))
        .collect();
      
      for (const request of oldVrfRequests) {
        await ctx.db.delete(request._id);
      }
      
      // Log cleanup completion
      await ctx.db.insert("gameEvents", {
        gameId: "system",
        event: "cleanup_completed",
        timestamp: now,
        success: true,
        errorMessage: undefined,
        processingTimeMs: Date.now() - now,
        metadata: {
          deletedEvents: deletedCount,
          deletedVrfRequests: oldVrfRequests.length
        }
      });
      
      console.log(`Cleanup completed: ${deletedCount} events, ${oldVrfRequests.length} VRF requests`);
      
    } catch (error) {
      console.error("Cleanup failed:", error);
      
      await ctx.db.insert("gameEvents", {
        gameId: "system",
        event: "cleanup_failed",
        timestamp: now,
        success: false,
        errorMessage: error instanceof Error ? error.message : String(error),
      });
    }
  },
});

/**
=======
>>>>>>> c95206c0
 * Get system health dashboard data
 */
export const getSystemHealthDashboard = query({
  args: {},
  handler: async (ctx: QueryCtx) => {
    const healthRecords = await ctx.db.query("systemHealth").collect();
    
    // Get recent error events
    const recentErrors = await ctx.db
      .query("gameEvents")
      .withIndex("by_success")
      .filter((q) => q.eq("success", false))
      .order("desc")
      .take(20);
    
    // Get system metrics
    const now = Date.now();
    const oneHourAgo = now - (60 * 60 * 1000);
    
    const recentEvents = await ctx.db
      .query("gameEvents")
      .withIndex("by_timestamp")
      .filter((q) => q.gte(q.field("timestamp"), oneHourAgo))
      .collect();
    
    const successRate = recentEvents.length > 0 
      ? (recentEvents.filter((e: Doc<"gameEvents">) => e.success).length / recentEvents.length) * 100
      : 100;
    
    const avgResponseTime = recentEvents
      .filter((e: Doc<"gameEvents">) => e.processingTimeMs)
      .reduce((sum: number, e: Doc<"gameEvents">) => sum + (e.processingTimeMs || 0), 0) / 
      Math.max(1, recentEvents.filter((e: Doc<"gameEvents">) => e.processingTimeMs).length);
    
    return {
      healthRecords: healthRecords.map((record: Doc<"systemHealth">) => ({
        component: record.component,
        status: record.status,
        lastCheck: record.lastCheck,
        errorCount: record.errorCount,
        lastError: record.lastError,
        metadata: record.metadata,
      })),
      recentErrors: recentErrors.map((error: Doc<"gameEvents">) => ({
        gameId: error.gameId,
        event: error.event,
        timestamp: error.timestamp,
        errorMessage: error.errorMessage,
        transactionType: error.transactionType,
      })),
      metrics: {
        successRate: Math.round(successRate * 100) / 100,
        avgResponseTime: Math.round(avgResponseTime),
        totalEventsLastHour: recentEvents.length,
        errorEventsLastHour: recentEvents.filter((e: Doc<"gameEvents">) => !e.success).length,
      }
    };
  },
});

/**
 * Emergency function to reset stuck games
 */
export const resetStuckGame = internalMutation({
  args: {
    gameId: v.string(),
    reason: v.string(),
  },
  handler: async (ctx: MutationCtx, args: { gameId: string; reason: string }) => {
    const now = Date.now();
    
    try {
      // Find the stuck game
      const gameState = await ctx.db
        .query("gameStates")
        .withIndex("by_game_id", (q) => q.eq("gameId", args.gameId))
        .first();
      
      if (!gameState) {
        throw new Error(`Game ${args.gameId} not found`);
      }
      
      // Log the reset action
      await ctx.db.insert("gameEvents", {
        gameId: args.gameId,
        event: "manual_reset",
        timestamp: now,
        success: true,
        errorMessage: args.reason,
        transactionType: "manual_intervention",
      });
      
      // Reset the game state
      await ctx.db.patch(gameState._id, {
        status: "idle",
        lastChecked: now,
      });
      
      console.log(`Game ${args.gameId} manually reset: ${args.reason}`);
      
    } catch (error) {
      console.error("Failed to reset game:", error);
      
      await ctx.db.insert("gameEvents", {
        gameId: args.gameId,
        event: "manual_reset_failed",
        timestamp: now,
        success: false,
        errorMessage: error instanceof Error ? error.message : String(error),
      });
    }
  },
});<|MERGE_RESOLUTION|>--- conflicted
+++ resolved
@@ -1,8 +1,6 @@
 // System monitoring and maintenance functions
 import { internalMutation, query } from "convex/server";
 import { v } from "convex/values";
-import type { MutationCtx, QueryCtx } from "./_generated/server";
-import type { Doc } from "./_generated/dataModel";
 import { SolanaClient } from "./lib/solana";
 
 /**
@@ -10,7 +8,7 @@
  */
 export const systemHealthCheck = internalMutation({
   args: {},
-  handler: async (ctx: MutationCtx) => {
+  handler: async (ctx) => {
     const now = Date.now();
     
     // Check Solana RPC health
@@ -30,7 +28,7 @@
 /**
  * Check Solana RPC connectivity and performance
  */
-async function checkSolanaRPCHealth(ctx: MutationCtx, now: number) {
+async function checkSolanaRPCHealth(ctx: any, now: number) {
   const component = "solana_rpc";
   let status = "healthy";
   let errorMessage = "";
@@ -78,7 +76,7 @@
 /**
  * Check database health and performance
  */
-async function checkDatabaseHealth(ctx: MutationCtx, now: number) {
+async function checkDatabaseHealth(ctx: any, now: number) {
   const component = "database";
   let status = "healthy";
   let errorMessage = "";
@@ -119,7 +117,7 @@
 /**
  * Check for games that might be stuck in a state
  */
-async function checkForStuckGames(ctx: MutationCtx, now: number) {
+async function checkForStuckGames(ctx: any, now: number) {
   const component = "game_progression";
   let status = "healthy";
   let errorMessage = "";
@@ -178,7 +176,7 @@
 /**
  * Update overall system health based on component health
  */
-async function updateOverallSystemHealth(ctx: MutationCtx, now: number) {
+async function updateOverallSystemHealth(ctx: any, now: number) {
   const components = await ctx.db.query("systemHealth").collect();
   
   let overallStatus = "healthy";
@@ -219,7 +217,7 @@
 ) {
   let health = await ctx.db
     .query("systemHealth")
-    .withIndex("by_component", (q) => q.eq("component", component))
+    .withIndex("by_component", (q: any) => q.eq("component", component))
     .first();
   
   if (health) {
@@ -245,89 +243,18 @@
 }
 
 /**
-<<<<<<< HEAD
- * Clean up old events and logs
- */
-export const cleanupOldEvents = internalMutation({
-  args: {},
-  handler: async (ctx: MutationCtx) => {
-    const now = Date.now();
-    const cutoffTime = now - (7 * 24 * 60 * 60 * 1000); // 7 days ago
-    
-    try {
-      // Clean up old game events
-      const oldEvents = await ctx.db
-        .query("gameEvents")
-        .withIndex("by_timestamp")
-        .filter((q: any) => q.lt(q.field("timestamp"), cutoffTime))
-        .collect();
-      
-      let deletedCount = 0;
-      for (const event of oldEvents) {
-        await ctx.db.delete(event._id);
-        deletedCount++;
-        
-        // Batch deletes to avoid timeout
-        if (deletedCount % 100 === 0) {
-          console.log(`Deleted ${deletedCount} old events...`);
-        }
-      }
-      
-      // Clean up old VRF requests
-      const oldVrfRequests = await ctx.db
-        .query("vrfRequests")
-        .filter((q: any) => q.lt(q.field("requestedAt"), cutoffTime))
-        .collect();
-      
-      for (const request of oldVrfRequests) {
-        await ctx.db.delete(request._id);
-      }
-      
-      // Log cleanup completion
-      await ctx.db.insert("gameEvents", {
-        gameId: "system",
-        event: "cleanup_completed",
-        timestamp: now,
-        success: true,
-        errorMessage: undefined,
-        processingTimeMs: Date.now() - now,
-        metadata: {
-          deletedEvents: deletedCount,
-          deletedVrfRequests: oldVrfRequests.length
-        }
-      });
-      
-      console.log(`Cleanup completed: ${deletedCount} events, ${oldVrfRequests.length} VRF requests`);
-      
-    } catch (error) {
-      console.error("Cleanup failed:", error);
-      
-      await ctx.db.insert("gameEvents", {
-        gameId: "system",
-        event: "cleanup_failed",
-        timestamp: now,
-        success: false,
-        errorMessage: error instanceof Error ? error.message : String(error),
-      });
-    }
-  },
-});
-
-/**
-=======
->>>>>>> c95206c0
  * Get system health dashboard data
  */
 export const getSystemHealthDashboard = query({
   args: {},
-  handler: async (ctx: QueryCtx) => {
+  handler: async (ctx) => {
     const healthRecords = await ctx.db.query("systemHealth").collect();
     
     // Get recent error events
     const recentErrors = await ctx.db
       .query("gameEvents")
       .withIndex("by_success")
-      .filter((q) => q.eq("success", false))
+      .filter((q: any) => q.eq("success", false))
       .order("desc")
       .take(20);
     
@@ -338,20 +265,20 @@
     const recentEvents = await ctx.db
       .query("gameEvents")
       .withIndex("by_timestamp")
-      .filter((q) => q.gte(q.field("timestamp"), oneHourAgo))
+      .filter((q: any) => q.gte(q.field("timestamp"), oneHourAgo))
       .collect();
     
     const successRate = recentEvents.length > 0 
-      ? (recentEvents.filter((e: Doc<"gameEvents">) => e.success).length / recentEvents.length) * 100
+      ? (recentEvents.filter(e => e.success).length / recentEvents.length) * 100
       : 100;
     
     const avgResponseTime = recentEvents
-      .filter((e: Doc<"gameEvents">) => e.processingTimeMs)
-      .reduce((sum: number, e: Doc<"gameEvents">) => sum + (e.processingTimeMs || 0), 0) / 
-      Math.max(1, recentEvents.filter((e: Doc<"gameEvents">) => e.processingTimeMs).length);
+      .filter(e => e.processingTimeMs)
+      .reduce((sum, e) => sum + (e.processingTimeMs || 0), 0) / 
+      Math.max(1, recentEvents.filter(e => e.processingTimeMs).length);
     
     return {
-      healthRecords: healthRecords.map((record: Doc<"systemHealth">) => ({
+      healthRecords: healthRecords.map(record => ({
         component: record.component,
         status: record.status,
         lastCheck: record.lastCheck,
@@ -359,7 +286,7 @@
         lastError: record.lastError,
         metadata: record.metadata,
       })),
-      recentErrors: recentErrors.map((error: Doc<"gameEvents">) => ({
+      recentErrors: recentErrors.map(error => ({
         gameId: error.gameId,
         event: error.event,
         timestamp: error.timestamp,
@@ -370,7 +297,7 @@
         successRate: Math.round(successRate * 100) / 100,
         avgResponseTime: Math.round(avgResponseTime),
         totalEventsLastHour: recentEvents.length,
-        errorEventsLastHour: recentEvents.filter((e: Doc<"gameEvents">) => !e.success).length,
+        errorEventsLastHour: recentEvents.filter(e => !e.success).length,
       }
     };
   },
@@ -384,14 +311,14 @@
     gameId: v.string(),
     reason: v.string(),
   },
-  handler: async (ctx: MutationCtx, args: { gameId: string; reason: string }) => {
+  handler: async (ctx, args) => {
     const now = Date.now();
     
     try {
       // Find the stuck game
       const gameState = await ctx.db
         .query("gameStates")
-        .withIndex("by_game_id", (q) => q.eq("gameId", args.gameId))
+        .withIndex("by_game_id", (q: any) => q.eq("gameId", args.gameId))
         .first();
       
       if (!gameState) {
