--- conflicted
+++ resolved
@@ -245,77 +245,6 @@
 }
 
 /**
-<<<<<<< HEAD
- * Clean up old events and logs
- */
-export const cleanupOldEvents = internalMutation({
-  args: {},
-  handler: async (ctx: MutationCtx) => {
-    const now = Date.now();
-    const cutoffTime = now - (7 * 24 * 60 * 60 * 1000); // 7 days ago
-    
-    try {
-      // Clean up old game events
-      const oldEvents = await ctx.db
-        .query("gameEvents")
-        .withIndex("by_timestamp")
-        .filter((q: any) => q.lt(q.field("timestamp"), cutoffTime))
-        .collect();
-      
-      let deletedCount = 0;
-      for (const event of oldEvents) {
-        await ctx.db.delete(event._id);
-        deletedCount++;
-        
-        // Batch deletes to avoid timeout
-        if (deletedCount % 100 === 0) {
-          console.log(`Deleted ${deletedCount} old events...`);
-        }
-      }
-      
-      // Clean up old VRF requests
-      const oldVrfRequests = await ctx.db
-        .query("vrfRequests")
-        .filter((q: any) => q.lt(q.field("requestedAt"), cutoffTime))
-        .collect();
-      
-      for (const request of oldVrfRequests) {
-        await ctx.db.delete(request._id);
-      }
-      
-      // Log cleanup completion
-      await ctx.db.insert("gameEvents", {
-        gameId: "system",
-        event: "cleanup_completed",
-        timestamp: now,
-        success: true,
-        errorMessage: undefined,
-        processingTimeMs: Date.now() - now,
-        metadata: {
-          deletedEvents: deletedCount,
-          deletedVrfRequests: oldVrfRequests.length
-        }
-      });
-      
-      console.log(`Cleanup completed: ${deletedCount} events, ${oldVrfRequests.length} VRF requests`);
-      
-    } catch (error) {
-      console.error("Cleanup failed:", error);
-      
-      await ctx.db.insert("gameEvents", {
-        gameId: "system",
-        event: "cleanup_failed",
-        timestamp: now,
-        success: false,
-        errorMessage: error instanceof Error ? error.message : String(error),
-      });
-    }
-  },
-});
-
-/**
-=======
->>>>>>> c95206c0
  * Get system health dashboard data
  */
 export const getSystemHealthDashboard = query({
